library(testthat)
library(hydromad)
library(patrick)

context("Soil Moisture Accounting models")

# Set up
set.seed(0)
warmup <- 100
P <- ts(pmax(rnorm(200), 0))
E <- ts(20 + 10 * cos((1:200) / 20))
Q <- P * E * runif(P)
DATA <- cbind(P = P, E = E)
DATAE <- DATA
DATAE[, "E"] <- scale(DATAE[, "E"]) * 2
## some SMAs require Q also in simulation
DATAQ <- cbind(P = P, Q = Q)


with_parameters_test_that(
  "cmds are the same in R and C",
  {
    set.seed(0)
    n_iter <- 5
    for (mod in simulate(mod, n_iter)) {
      if (test_name == "sma = \"gr4j\"") {
        Csim <- na.trim(predict(mod))
        expect_true(all(Csim >= 0))
        hydromad.options(pure.R.code = TRUE)
        pureRsim <- na.trim(predict(mod))
        hydromad.options(pure.R.code = FALSE)
        expect_equal(Csim, pureRsim)
      }
      else {
        Csim <- predict(mod)
        expect_true(all(Csim >= 0))
        hydromad.options(pure.R.code = TRUE)
        pureRsim <- predict(mod)
        hydromad.options(pure.R.code = FALSE)
        expect_equal(Csim, pureRsim)
      }
    }
  },
  cases(
    `sma = "cmd"` = list(mod = hydromad(DATA, sma = "cmd")),
    `sma = "cmd", shape = 2` = list(mod = hydromad(DATA, sma = "cmd", shape = 2)),
    `sma = "cwi"` = list(mod = hydromad(DATA, sma = "cwi")),
    `sma = "bucket"` = list(mod = hydromad(DATA, sma = "bucket")),
    `sma = "awbm"` = list(mod = hydromad(DATA, sma = "awbm")),
    `sma = "gr4j"` = list(mod = hydromad(DATA,
      sma = "gr4j", routing = "gr4jrouting",
      etmult = 0.1, S_0 = 0.5, R_0 = 0
    )),
    `sma = "awbm"` = list(mod = hydromad(DATA, sma = "awbm")),
    `sma = "simhyd"` = list(mod = hydromad(DATA, sma = "simhyd")),
    `sma = "sacramento"` = list(mod = hydromad(DATA, sma = "sacramento")),
    `sma = "snow"` = list(mod = hydromad(DATAE, sma = "snow"))
  )
)


<<<<<<< HEAD
test_that("sacramento simulation is the same in R and C", {
  set.seed(0)
  mod0 <- hydromad(DATA, sma = "sacramento")
  for (mod in simulate(mod0, 5)) {
    Csim <- predict(mod)
    expect_true(all(Csim >= 0))
    hydromad.options(pure.R.code = TRUE)
    pureRsim <- predict(mod)
    hydromad.options(pure.R.code = FALSE)
    expect_equal(Csim, pureRsim)
  }
})

test_that("hbv simulation is the same in R and C", {
  set.seed(0)
  hbvDATA <- cbind(P = P, E = E, T = E - 15)
  mod0 <- hydromad(hbvDATA, sma = "hbv", routing = "hbvrouting")
  for (mod in simulate(mod0, 5)) {
    Csim <- predict(mod)
    expect_true(all(Csim >= 0))
    hydromad.options(pure.R.code = TRUE)
    pureRsim <- predict(mod)
    hydromad.options(pure.R.code = FALSE)
    expect_equal(Csim, pureRsim)
  }
})

test_that("scalar simulation runs", {
  set.seed(0)
  mod0 <- hydromad(DATA, sma = "scalar")
  for (mod in simulate(mod0, 5)) {
    expect_true(all(predict(mod) >= 0))
  }
})

test_that("runoffratio simulation runs", {
  set.seed(0)
  mod0 <- hydromad(DATAQ, sma = "runoffratio")
  for (mod in simulate(mod0, 5)) {
    expect_true(all(predict(mod) >= 0))
  }
})

test_that("dbm simulation runs", {
  set.seed(0)
  mod0 <- hydromad(DATAQ, sma = "dbm")
  for (mod in simulate(mod0, 5)) {
    expect_true(all(na.trim(predict(mod)) >= 0))
  }
})
=======
with_parameters_test_that(
  "cmds run",
  {
    set.seed(0)
    n_iter <- 5
    for (mod in simulate(mod, n_iter)) {
      expect_true(all(na.trim(predict(mod)) >= 0))
    }
  },
  cases(
    `sma = "scalar"` = list(mod = hydromad(DATA, sma = "scalar")),
    `sma = "runoffratio"` = list(mod = hydromad(DATAQ, sma = "runoffratio")),
    `sma = "dbm"` = list(mod = hydromad(DATAQ, sma = "dbm"))
  )
)
>>>>>>> aee3f69f
<|MERGE_RESOLUTION|>--- conflicted
+++ resolved
@@ -10,9 +10,11 @@
 P <- ts(pmax(rnorm(200), 0))
 E <- ts(20 + 10 * cos((1:200) / 20))
 Q <- P * E * runif(P)
+Temp <- ts(10 + 15 * cos((1:200) / 20))
 DATA <- cbind(P = P, E = E)
 DATAE <- DATA
 DATAE[, "E"] <- scale(DATAE[, "E"]) * 2
+DATATE <- cbind(P = P, E = E * 0.5, T = Temp)
 ## some SMAs require Q also in simulation
 DATAQ <- cbind(P = P, Q = Q)
 
@@ -54,63 +56,14 @@
     `sma = "awbm"` = list(mod = hydromad(DATA, sma = "awbm")),
     `sma = "simhyd"` = list(mod = hydromad(DATA, sma = "simhyd")),
     `sma = "sacramento"` = list(mod = hydromad(DATA, sma = "sacramento")),
-    `sma = "snow"` = list(mod = hydromad(DATAE, sma = "snow"))
+    `sma = "snow"` = list(mod = hydromad(DATAE, sma = "snow")),
+    `sma = "hbv"` = list(mod = hydromad(DATATE,
+      sma = "hbv", routing = "hbvrouting"
+    ))
   )
 )
 
 
-<<<<<<< HEAD
-test_that("sacramento simulation is the same in R and C", {
-  set.seed(0)
-  mod0 <- hydromad(DATA, sma = "sacramento")
-  for (mod in simulate(mod0, 5)) {
-    Csim <- predict(mod)
-    expect_true(all(Csim >= 0))
-    hydromad.options(pure.R.code = TRUE)
-    pureRsim <- predict(mod)
-    hydromad.options(pure.R.code = FALSE)
-    expect_equal(Csim, pureRsim)
-  }
-})
-
-test_that("hbv simulation is the same in R and C", {
-  set.seed(0)
-  hbvDATA <- cbind(P = P, E = E, T = E - 15)
-  mod0 <- hydromad(hbvDATA, sma = "hbv", routing = "hbvrouting")
-  for (mod in simulate(mod0, 5)) {
-    Csim <- predict(mod)
-    expect_true(all(Csim >= 0))
-    hydromad.options(pure.R.code = TRUE)
-    pureRsim <- predict(mod)
-    hydromad.options(pure.R.code = FALSE)
-    expect_equal(Csim, pureRsim)
-  }
-})
-
-test_that("scalar simulation runs", {
-  set.seed(0)
-  mod0 <- hydromad(DATA, sma = "scalar")
-  for (mod in simulate(mod0, 5)) {
-    expect_true(all(predict(mod) >= 0))
-  }
-})
-
-test_that("runoffratio simulation runs", {
-  set.seed(0)
-  mod0 <- hydromad(DATAQ, sma = "runoffratio")
-  for (mod in simulate(mod0, 5)) {
-    expect_true(all(predict(mod) >= 0))
-  }
-})
-
-test_that("dbm simulation runs", {
-  set.seed(0)
-  mod0 <- hydromad(DATAQ, sma = "dbm")
-  for (mod in simulate(mod0, 5)) {
-    expect_true(all(na.trim(predict(mod)) >= 0))
-  }
-})
-=======
 with_parameters_test_that(
   "cmds run",
   {
@@ -125,5 +78,4 @@
     `sma = "runoffratio"` = list(mod = hydromad(DATAQ, sma = "runoffratio")),
     `sma = "dbm"` = list(mod = hydromad(DATAQ, sma = "dbm"))
   )
-)
->>>>>>> aee3f69f
+)